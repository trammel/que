<<<<<<< HEAD
### Unreleased

*   **A schema upgrade to version 4 will be required for the next release.** See [the migration doc](https://github.com/chanks/que/blob/master/docs/migrating.md) for information if you're upgrading from a previous release.

*   Que's implementation has been changed from one in which worker threads hold their own PG connections and lock their own jobs to one in which a single thread and PG connection locks jobs through LISTEN/NOTIFY and batch polling, and passes jobs along to worker threads. This has many benefits, including:

    *   Individual workers no longer need to monopolize their own (possibly idle) connections while working jobs, so each Ruby process may require many fewer Postgres connections. It should also allow for better use of PgBouncer.

    *   Jobs queued for immediate processing can be distributed to workers with LISTEN/NOTIFY, which is more efficient than constantly polling for new jobs.

    *   When polling is necessary (to pick up jobs that are scheduled for the future or that need to be retried due to errors), jobs can be locked in batches, rather than one at a time.

*   In keeping with semantic versioning, the next release will bump the version to 1.0.0, since the new implementation requires some backwards-incompatible changes. These changes include:

    *   `Que.connection=` has been removed. Instead, use `Que.connection_proc=` to hook Que into your connection pool directly. See the documentation for details.

    *   `Que.wake_interval`, `Que.wake_interval=`, `Que.wake!` and `Que.wake_all!` have no meaning under the new implementation, and so have been removed.

    *   It is no longer possible to run Que through a single PG connection. A connection pool with a size of at least 2 is required.

    *   It is no longer possible to inspect the Postgres connection that is working each job. So, `Que.worker_states` has been removed. Its functionality has been partially replaced with `Que.job_states`, which returns list of locked jobs and the hostname/pid of the Ruby processes that have locked them.
=======
### 0.7.0 (Unreleased)

*   `JobClass.queue(*args)` has been deprecated and will be removed in version 1.0.0. Please use `JobClass.enqueue(*args)` instead.

*   The `@default_priority` and `@default_run_at` variables have been deprecated and will be removed in version 1.0.0. Please use `@priority` and `@run_at` instead, respectively.
>>>>>>> c56051df

### 0.6.0 (2014-02-04)

*   **A schema upgrade to version 3 is required for this release.** See [the migration doc](https://github.com/chanks/que/blob/master/docs/migrating.md) for information if you're upgrading from a previous release.

*   You can now run a job's logic directly (without enqueueing it) like `MyJob.run(arg1, arg2, :other_arg => arg3)`. This is useful when a job class encapsulates logic that you want to invoke without involving the entire queue.

*   You can now check the current version of Que's database schema with `Que.db_version`.

*   The method for enqueuing a job has been renamed from `MyJob.queue` to `MyJob.enqueue`, since we were beginning to use the word 'queue' in a LOT of places. `MyJob.queue` still works, but it may be removed at some point.

*   The variables for setting the defaults for a given job class have been changed from `@default_priority` to `@priority` and `@default_run_at` to `@run_at`. The old variables still work, but like `Job.queue`, they may be removed at some point.

*   Log lines now include the machine's hostname, since a pid alone may not uniquely identify a process.

*   Multiple queues are now supported. See [the docs](https://github.com/chanks/que/blob/master/docs/multiple_queues.md) for details. (chanks, joevandyk)

*   Rubinius 2.2 is now supported. (brixen)

*   Job classes may now define their own logic for determining the retry interval when a job raises an error. See [error handling](https://github.com/chanks/que/blob/master/docs/error_handling.md) for more information.

### 0.5.0 (2014-01-14)

*   When running a worker pool inside your web process on ActiveRecord, Que will now wake a worker once a transaction containing a queued job is committed. (joevandyk, chanks)

*   The `que:work` rake task now has a default wake_interval of 0.1 seconds, since it relies exclusively on polling to pick up jobs. You can set a QUE_WAKE_INTERVAL environment variable to change this. The environment variable to set a size for the worker pool in the rake task has also been changed from WORKER_COUNT to QUE_WORKER_COUNT.

*   Officially support Ruby 1.9.3. Note that due to the Thread#kill problems (see "Remove Que.stop!" below) there's a danger of data corruption when running under 1.9, though.

*   The default priority for jobs is now 100 (it was 1 before). Like always (and like delayed_job), a lower priority means it's more important. You can migrate the schema version to 2 to set the new default value on the que_jobs table, though it's only necessary if you're doing your own INSERTs - if you use `MyJob.queue`, it's already taken care of.

*   Added a migration system to make it easier to change the schema when updating Que. You can now write, for example, `Que.migrate!(:version => 2)` in your migrations. Migrations are run transactionally.

*   The logging format has changed to be more easily machine-readable. You can also now customize the logging format by assigning a callable to Que.log_formatter=. See the new doc on [logging](https://github.com/chanks/que/blob/master/docs/logging.md)) for details. The default logger level is INFO - for less critical information (such as when no jobs were found to be available or when a job-lock race condition has been detected and avoided) you can set the QUE_LOG_LEVEL environment variable to DEBUG.

*   MultiJson is now a soft dependency. Que will use it if it is available, but it is not required.

*   Remove Que.stop!.

    Using Thread#raise to kill workers is a bad idea - the results are unpredictable and nearly impossible to spec reliably. Its purpose was to prevent premature commits in ActiveRecord/Sequel when a thread is killed during shutdown, but it's possible to detect that situation on Ruby 2.0+, so this is really better handled by the ORMs directly. See the pull requests for [Sequel](https://github.com/jeremyevans/sequel/pull/752) and [ActiveRecord](https://github.com/rails/rails/pull/13656).

    Now, when a process exits, if the worker pool is running (whether in a rake task or in a web process) the exit will be stalled until all workers have finished their current jobs. If you have long-running jobs, this may take a long time. If you need the process to exit immediately, you can SIGKILL without any threat of commiting prematurely.

### 0.4.0 (2014-01-05)

*   Que.wake_all! was added, as a simple way to wake up all workers in the pool.

*   Que.sleep_period was renamed to the more descriptive Que.wake_interval.

*   When queueing a job, Que will wait until the current transaction commits and then wake a background worker, if possible. This allows newly queued jobs to be started immediately instead of waiting for a worker to wake up and poll, which may be up to `Que.wake_interval` seconds.

    This feature currently only works with Sequel, since there doesn't seem to be a clean way to do it on ActiveRecord (if anyone can figure one out, please let me know). Note that if you're using ActiveRecord, you can always manually trigger a single worker to wake up and check for work by manually calling Que.wake! after your transaction completes.

*   Add Que.job_stats, which queries the database and returns statistics on the different job classes - for each class, how many are queued, how many are currently being worked, what is the highest error_count, and so on.

*   Add Que.worker_states, which queries the database and returns all currently-locked jobs and info on their workers' connections - what and when was the last query they ran, are they waiting on locks, and so on.

*   Have Que only clear advisory locks that it has taken when locking jobs, and not touch any that may have been taken by other code using the same connection.

*   Add Que.worker_count, to retrieve the current number of workers in the pool of the current process.

*   Much more internal cleanup.

### 0.3.0 (2013-12-21)

*   Add Que.stop!, which immediately kills all jobs being worked in the process.

    This can leave database connections and such in an unpredictable state, and so should only be used when the process is exiting.

*   Use Que.stop! to safely handle processes that exit while Que is running.

    Previously, a job that was in the middle of a transaction when the process was killed with SIGINT or SIGTERM would have had its work committed prematurely.

*   Clean up internals and hammer out several race conditions.

### 0.2.0 (2013-11-30)

*   Officially support JRuby 1.7.5+. Earlier versions may work.

    JRuby support requires the use of the `jruby-pg` gem, though that gem seems to currently be incompatible with ActiveRecord, so the ActiveRecord adapter specs don't pass (or even run). It works fine with Sequel and the other adapters, though.

*   Officially support Rubinius 2.1.1+. Earlier versions may work.

*   Use `multi_json` so we always use the fastest JSON parser available. (BukhariH)

*   :sync mode now ignores scheduled jobs (jobs queued with a specific run_at).

### 0.1.0 (2013-11-18)

*   Initial public release, after a test-driven rewrite.

    Officially support Ruby 2.0.0 and Postgres 9.2+.

    Also support ActiveRecord and bare PG::Connections, in or out of a ConnectionPool.

    Added a Railtie for easier setup with Rails, as well as a migration generator.

### 0.0.1 (2013-11-07)

*   Copy-pasted from an app of mine. Very Sequel-specific. Nobody look at it, let's pretend it never happened.<|MERGE_RESOLUTION|>--- conflicted
+++ resolved
@@ -1,4 +1,3 @@
-<<<<<<< HEAD
 ### Unreleased
 
 *   **A schema upgrade to version 4 will be required for the next release.** See [the migration doc](https://github.com/chanks/que/blob/master/docs/migrating.md) for information if you're upgrading from a previous release.
@@ -20,13 +19,12 @@
     *   It is no longer possible to run Que through a single PG connection. A connection pool with a size of at least 2 is required.
 
     *   It is no longer possible to inspect the Postgres connection that is working each job. So, `Que.worker_states` has been removed. Its functionality has been partially replaced with `Que.job_states`, which returns list of locked jobs and the hostname/pid of the Ruby processes that have locked them.
-=======
+
 ### 0.7.0 (Unreleased)
 
 *   `JobClass.queue(*args)` has been deprecated and will be removed in version 1.0.0. Please use `JobClass.enqueue(*args)` instead.
 
 *   The `@default_priority` and `@default_run_at` variables have been deprecated and will be removed in version 1.0.0. Please use `@priority` and `@run_at` instead, respectively.
->>>>>>> c56051df
 
 ### 0.6.0 (2014-02-04)
 
