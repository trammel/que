--- conflicted
+++ resolved
@@ -47,89 +47,9 @@
             # don't let it crash the work loop.
           end
 
-<<<<<<< HEAD
           if Que.error_handler
             # Don't let a problem with the error handler crash the work loop.
-            Que.error_handler.call(error) rescue nil
-=======
-          Que.log(result)
-        end
-
-        synchronize { @state = :sleeping unless cycle || @stop }
-        sleep if @state == :sleeping
-        break if @stop
-      end
-    ensure
-      @state = :stopped
-    end
-
-    # Setting Que.wake_interval = nil should ensure that the wrangler thread
-    # doesn't wake up a worker again, even if it's currently sleeping for a
-    # set period. So, we double-check that @wake_interval is set before waking
-    # a worker, and make sure to wake up the wrangler when @wake_interval is
-    # changed in Que.wake_interval= below.
-    @wake_interval = 5
-
-    # Four workers is a sensible default for most use cases.
-    @worker_count = 4
-
-    class << self
-      attr_reader :mode, :wake_interval, :worker_count
-
-      # In order to work in a forking webserver, we need to be able to accept
-      # worker_count and wake_interval settings without actually instantiating
-      # the relevant threads until the mode is actually set to :async in a
-      # post-fork hook (since forking will kill any running background threads).
-
-      def mode=(mode)
-        Que.log :event => 'mode_change', :value => mode.to_s
-        @mode = mode
-
-        if mode == :async
-          set_up_workers
-          wrangler
-        end
-      end
-
-      def worker_count=(count)
-        Que.log :event => 'worker_count_change', :value => count.to_s
-        @worker_count = count
-        set_up_workers if mode == :async
-      end
-
-      def workers
-        @workers ||= []
-      end
-
-      def wake_interval=(interval)
-        @wake_interval = interval
-        wrangler.wakeup if mode == :async
-      end
-
-      def wake!
-        workers.find(&:wake!)
-      end
-
-      def wake_all!
-        workers.each(&:wake!)
-      end
-
-      private
-
-      def set_up_workers
-        if worker_count > workers.count
-          workers.push(*(worker_count - workers.count).times.map{new(ENV['QUE_QUEUE'] || '')})
-        elsif worker_count < workers.count
-          workers.pop(workers.count - worker_count).each(&:stop).each(&:wait_until_stopped)
-        end
-      end
-
-      def wrangler
-        @wrangler ||= Thread.new do
-          loop do
-            sleep(*@wake_interval)
-            wake! if @wake_interval && mode == :async
->>>>>>> 2f97fdb6
+            Que.error_handler.call(error, job) rescue nil
           end
         ensure
           @result_queue.push(pk)
