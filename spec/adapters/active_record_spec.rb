--- conflicted
+++ resolved
@@ -1,12 +1,7 @@
-<<<<<<< HEAD
+# frozen_string_literal: true
+
 require 'spec_helper'
 require 'active_record'
-=======
-# frozen_string_literal: true
-
-# Don't run these specs in JRuby until jruby-pg is compatible with ActiveRecord.
-unless defined?(RUBY_ENGINE) && RUBY_ENGINE == 'jruby'
->>>>>>> 6364df25
 
 if ActiveRecord.version.release >= Gem::Version.new('4.2')
   ActiveRecord::Base.raise_in_transactional_callbacks = true
